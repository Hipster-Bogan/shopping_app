--- conflicted
+++ resolved
@@ -167,7 +167,6 @@
     ).fetchall()
     conn.close()
 
-<<<<<<< HEAD
     items = [
         SimpleNamespace(
             id=row['id'],
@@ -185,7 +184,6 @@
         share_token=token,
         items=items,
     )
-=======
     shopping_list = {
         'id': lst['id'],
         'name': lst['name'],
@@ -201,7 +199,6 @@
             for row in rows
         ],
     }
->>>>>>> af130655
 
     return render_template('list.html', shopping_list=shopping_list)
 
